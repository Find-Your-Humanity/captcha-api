--- conflicted
+++ resolved
@@ -37,69 +37,7 @@
 # Captcha TTL (fixed)
 CAPTCHA_TTL = 60
 
-<<<<<<< HEAD
  
-=======
-def rkey(*parts: str) -> str:
-    return REDIS_PREFIX + ":".join([p.strip(":") for p in parts if p])
-
-def redis_set_json(key: str, value: dict, ttl: int):
-    r = get_redis()
-    if not r:
-        return False
-    data = _json.dumps(value, ensure_ascii=False)
-    try:
-        return r.setex(key, ttl, data)
-    except Exception:
-        return False
-
-def redis_get_json(key: str):
-    r = get_redis()
-    if not r:
-        return None
-    try:
-        data = r.get(key)
-    except Exception:
-        data = None
-    if not data:
-        return None
-    try:
-        return _json.loads(data)
-    except Exception:
-        return None
-
-def redis_del(key: str):
-    r = get_redis()
-    if not r:
-        return 0
-    try:
-        return r.delete(key)
-    except Exception:
-        return 0
-
-def redis_incr_attempts(key: str, field: str = "attempts", ttl: Optional[int] = None) -> int:
-    r = get_redis()
-    if not r:
-        return -1
-    try:
-        val = redis_get_json(key) or {}
-        cur = int(val.get(field, 0)) + 1
-        val[field] = cur
-        if ttl is None:
-            try:
-                remain = r.ttl(key)
-                if remain and remain > 0:
-                    r.setex(key, remain, _json.dumps(val, ensure_ascii=False))
-                else:
-                    r.set(key, _json.dumps(val, ensure_ascii=False))
-            except Exception:
-                r.set(key, _json.dumps(val, ensure_ascii=False))
-        else:
-            r.setex(key, ttl, _json.dumps(val, ensure_ascii=False))
-        return cur
-    except Exception:
-        return -1
->>>>>>> 251d8a9f
 
 # ===== Redis MemStore =====
 import json as _json
@@ -981,6 +919,7 @@
 @app.post("/api/handwriting-verify")
 def verify_handwriting(request: HandwritingVerifyRequest):
     start_time = time.time()
+    start_time = time.time()
     # Redis 경로: challenge_id 기반으로 target_class 로드
     redis_doc = None
     redis_key = None
@@ -1060,11 +999,14 @@
     # 세션 기반 정답 소스 선택 (세션 필수)
     target_answer_class = str((redis_doc or {}).get("target_class") or "")
     if not target_answer_class:
-<<<<<<< HEAD
-=======
         # 폴백: 기존 전역(추후 제거 예정)
         target_answer_class = HANDWRITING_CURRENT_CLASS
 
+    if not target_answer_class:
+    # 세션 기반 정답 소스 선택
+    target_answer_class = None
+    if redis_doc:
+        target_answer_class = str((redis_doc or {}).get("target_class") or "")
     if not target_answer_class:
         # 폴백: 기존 전역(추후 제거 예정)
         target_answer_class = HANDWRITING_CURRENT_CLASS
@@ -1075,7 +1017,6 @@
         except Exception:
             pass
         # 응답 시간 계산 및 로깅
->>>>>>> 251d8a9f
         response_time = int((time.time() - start_time) * 1000)
         log_request(
             user_id=request.user_id,
