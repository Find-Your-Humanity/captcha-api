from fastapi import APIRouter, Header, HTTPException
from typing import Any, Dict, Optional

import json
import httpx
import uuid
from datetime import datetime, timedelta
from pathlib import Path
import threading
from bson import ObjectId
import secrets

from schemas.requests import CaptchaRequest
from config.settings import (
    ML_PREDICT_BOT_URL,
    DEBUG_SAVE_BEHAVIOR_DATA,
    DEBUG_BEHAVIOR_DIR,
    SAVE_BEHAVIOR_TO_MONGO,
    BEHAVIOR_MONGO_URI,
    BEHAVIOR_MONGO_DB,
    BEHAVIOR_MONGO_COLLECTION,
)
from utils.usage import track_api_usage
from database import verify_api_key, verify_domain_access, update_api_key_usage, get_db_connection


router = APIRouter()


def generate_captcha_token(api_key: str, captcha_type: str, user_id: int) -> str:
    """
    캡차 토큰을 생성하고 데이터베이스에 저장합니다.
    """
    token = secrets.token_urlsafe(32)
    expires_at = datetime.now() + timedelta(minutes=10)  # 10분 후 만료
    
    try:
        with get_db_connection() as conn:
            with conn.cursor() as cursor:
                cursor.execute("""
                    INSERT INTO captcha_tokens (token_id, api_key_id, user_id, captcha_type, expires_at, created_at)
                    VALUES (%s, %s, %s, %s, %s, NOW())
                """, (token, api_key, user_id, captcha_type, expires_at))
        return token
    except Exception as e:
        print(f"캡차 토큰 생성 오류: {e}")
        return token  # 오류가 있어도 토큰은 반환


def verify_captcha_token(token: str, api_key: str) -> tuple[bool, str]:
    """
    캡차 토큰을 검증하고 캡차 타입을 반환합니다.
    
    Returns:
        tuple: (is_valid, captcha_type)
    """
    try:
        with get_db_connection() as conn:
            with conn.cursor() as cursor:
                cursor.execute("""
                    SELECT id, captcha_type FROM captcha_tokens 
                    WHERE token_id = %s AND api_key_id = %s AND expires_at > NOW() AND is_used = 0
                """, (token, api_key))
                
                result = cursor.fetchone()
                if result:
                    # 토큰을 사용됨으로 표시
                    cursor.execute("""
                        UPDATE captcha_tokens SET is_used = 1, used_at = NOW() 
                        WHERE id = %s
                    """, (result[0],))
                    return True, result[1]  # (is_valid, captcha_type)
                return False, None
    except Exception as e:
        print(f"캡차 토큰 검증 오류: {e}")
        return False, None


_mongo_client_for_behavior = None


def _get_behavior_mongo_client():
    global _mongo_client_for_behavior
    if _mongo_client_for_behavior is not None:
        return _mongo_client_for_behavior
    if not (SAVE_BEHAVIOR_TO_MONGO and BEHAVIOR_MONGO_URI):
        return None
    try:
        from pymongo import MongoClient  # type: ignore
        _mongo_client_for_behavior = MongoClient(BEHAVIOR_MONGO_URI, serverSelectionTimeoutMS=3000)
        _ = _mongo_client_for_behavior.server_info()
        return _mongo_client_for_behavior
    except Exception:
        _mongo_client_for_behavior = None
        return None

def _save_behavior_to_mongo(doc: Dict[str, Any]) -> None:
    if not SAVE_BEHAVIOR_TO_MONGO:
        return
    client = _get_behavior_mongo_client()
    if not client or not BEHAVIOR_MONGO_DB or not BEHAVIOR_MONGO_COLLECTION:
        return
    def _worker(payload: Dict[str, Any]):
        try:
            client[BEHAVIOR_MONGO_DB][BEHAVIOR_MONGO_COLLECTION].insert_one(payload)
        except Exception:
            pass
    try:
        threading.Thread(target=_worker, args=(doc,), daemon=True).start()
    except Exception:
        try:
            client[BEHAVIOR_MONGO_DB][BEHAVIOR_MONGO_COLLECTION].insert_one(doc)
        except Exception:
            pass


@router.post("/api/next-captcha")
def next_captcha(
    request: CaptchaRequest, 
    x_api_key: Optional[str] = Header(None),
    x_secret_key: Optional[str] = Header(None)
):
    print(f"🚀 [/api/next-captcha] 요청 시작 - API Key: {x_api_key[:20] if x_api_key else 'None'}...")
    
    # API 키 검증
    if not x_api_key:
        print("❌ API 키 없음")
        raise HTTPException(status_code=401, detail="API key required")
    
    # 데모 키 하드코딩 (홈페이지 데모용)
    DEMO_PUBLIC_KEY = 'rc_live_f49a055d62283fd02e8203ccaba70fc2'
    DEMO_SECRET_KEY = 'rc_sk_273d06a8a03799f7637083b50f4f08f2aa29ffb56fd1bfe64833850b4b16810c'
    
    # 데모 키인 경우 자동으로 비밀 키 설정 (데이터베이스 검증 우회)
    if x_api_key == DEMO_PUBLIC_KEY:
        x_secret_key = DEMO_SECRET_KEY
        api_key_info = {
            'key_id': 'demo',
            'api_key_id': 'demo',  # update_api_key_usage 함수에서 필요
            'user_id': 6,
            'is_demo': True,
            'max_requests_per_day': 1000,
            'max_requests_per_month': 30000
        }
        print(f"🎯 데모 모드: {DEMO_PUBLIC_KEY} 사용")
    else:
        # 일반 API 키 검증 (챌린지 발급 단계에서는 공개 키만 확인)
        from database import verify_api_key
        api_key_info = verify_api_key(x_api_key)
        if not api_key_info:
            raise HTTPException(status_code=401, detail="Invalid API key")
        # 비밀 키 검증은 응답 검증 단계(/api/verify-captcha)에서 수행
    
    # 도메인 검증 (Origin 헤더 확인)
    # Note: Origin 헤더는 FastAPI에서 자동으로 처리되지 않으므로 request.headers에서 직접 가져와야 함
    # 이 부분은 나중에 구현하거나 프록시에서 처리하도록 할 수 있습니다
    
    # API 키 사용량 업데이트 (데모 모드가 아닌 경우에만)
    if not api_key_info.get('is_demo', False):
        update_api_key_usage(api_key_info['api_key_id'])
    else:
        print("🎯 데모 모드: API 키 사용량 업데이트 건너뜀")
    
    behavior_data = request.behavior_data
    correlation_id = ObjectId()
    try:
        mm = len((behavior_data or {}).get("mouseMovements", []))
        mc = len((behavior_data or {}).get("mouseClicks", []))
        se = len((behavior_data or {}).get("scrollEvents", []))
        page = (behavior_data or {}).get("pageEvents", {}) or {}
        approx_bytes = len(json.dumps({"behavior_data": behavior_data}) or "")
        print(
            f"📥 [/api/next-captcha] received: counts={{mm:{mm}, mc:{mc}, se:{se}}}, "
            f"page={{enter:{page.get('enterTime')}, exit:{page.get('exitTime')}, total:{page.get('totalTime')}}}, "
            f"approx={approx_bytes}B"
        )
        try:
            mongo_doc = {
                "_id": correlation_id,
                "behavior_data": behavior_data,
                "createdAt": datetime.utcnow().isoformat(),
            }
            _save_behavior_to_mongo(mongo_doc)
        except Exception:
            pass
        try:
            sample = {
                "mouseMovements": (behavior_data or {}).get("mouseMovements", [])[:3],
                "mouseClicks": (behavior_data or {}).get("mouseClicks", [])[:3],
                "scrollEvents": (behavior_data or {}).get("scrollEvents", [])[:3],
                "pageEvents": page,
            }
            print(f"🔎 [/api/next-captcha] sample: {json.dumps(sample, ensure_ascii=False)[:800]}")
        except Exception:
            pass
        if DEBUG_SAVE_BEHAVIOR_DATA:
            try:
                save_dir = Path(DEBUG_BEHAVIOR_DIR)
                save_dir.mkdir(parents=True, exist_ok=True)
                ts = datetime.utcnow().strftime("%Y%m%d_%H%M%S_%f")
                fname = f"behavior_{ts}_{uuid.uuid4().hex[:8]}.json"
                fpath = save_dir / fname
                with open(fpath, "w", encoding="utf-8") as fp:
                    json.dump({"behavior_data": behavior_data}, fp, ensure_ascii=False)
                print(f"💾 [/api/next-captcha] saved behavior_data: {str(fpath.resolve())}")
            except Exception as e:
                print(f"⚠️ failed to save behavior_data: {e}")
    except Exception:
        pass

    try:
        response = httpx.post(ML_PREDICT_BOT_URL, json={"behavior_data": behavior_data})
        response.raise_for_status()
        result = response.json()
        confidence_score = result.get("confidence_score", 50)
        is_bot = result.get("is_bot", False)
        ML_SERVICE_USED = True
        print(f"🤖 ML API 결과: 신뢰도={confidence_score}, 봇여부={is_bot}")
    except Exception as e:
        print(f"❌ ML 서비스 호출 실패: {e}")
        confidence_score = 75
        is_bot = False
        ML_SERVICE_USED = False

    # 점수 저장: behavior_data의 생성된 correlation_id를 참조하여 별도 컬렉션에 저장
    try:
        client = _get_behavior_mongo_client()
        if client and BEHAVIOR_MONGO_DB:
            # score는 basic_data_score 컬렉션에 저장
            score_coll = client[BEHAVIOR_MONGO_DB]["behavior_data_score"]
            score_coll.insert_one({
                "behavior_data_id": correlation_id,
                "confidence_score": confidence_score,
            })
    except Exception:
        pass

    # [계획된 로직 안내 - 아직 미적용]
    # 사용자 행동 데이터 신뢰도 점수(confidence_score)를 기준으로 다음 캡차 타입을 결정합니다.
    # - 95 이상: 추가 캡차 없이 통과(pass)
    # - 80 이상: 이미지 그리드 캡차(Basic) → "imagecaptcha"
    # - 50 이상: 추상 이미지 캡차 → "abstractcaptcha"
    # - 50 미만: 손글씨 캡차 → "handwritingcaptcha"
    #
    # 아래는 실제 적용 시 참고할 예시 코드입니다. (주석 처리)
    if confidence_score >= 95:
        next_captcha_value = None  # pass
        captcha_type = "pass"
    elif confidence_score >= 80:
        next_captcha_value = "imagecaptcha"   # Basic
        captcha_type = "image"
    elif confidence_score >= 50:
        next_captcha_value = "abstractcaptcha"
        captcha_type = "abstract"
    else:
        next_captcha_value = "handwritingcaptcha"
        captcha_type = "handwriting"

<<<<<<< HEAD
    # captcha_type = "handwriting"
    # next_captcha_value = "handwritingcaptcha"
=======
    captcha_type = "handwriting"
    next_captcha_value = "handwritingcaptcha"

    # 안전 기본값 초기화 (예외 상황 방지)
    captcha_token: Optional[str] = None

    try:
        if not api_key_info.get('is_demo', False):
            # 일반 키: DB 저장 토큰 생성
            captcha_token = generate_captcha_token(x_api_key, captcha_type, api_key_info['user_id'])
        else:
            # 데모 키: 메모리 토큰 생성(비DB)
            captcha_token = f"demo_token_{secrets.token_urlsafe(16)}"
            print("🎯 데모 모드: 데이터베이스 토큰 저장 건너뜀")
    except Exception as e:
        print(f"⚠️ 토큰 생성 중 예외 발생: {e}")

    # 최종 안전장치: 어떤 경우에도 토큰이 비어있지 않도록
    if not captcha_token:
        captcha_token = f"fallback_token_{secrets.token_urlsafe(16)}"
        print("⚠️ 토큰 기본값(fallback) 사용")
>>>>>>> e8b647eb
    payload: Dict[str, Any] = {
        "message": "Behavior analysis completed",
        "status": "success",
        "confidence_score": confidence_score,
        "captcha_type": captcha_type,
        "next_captcha": next_captcha_value,
        "captcha_token": captcha_token,
        "behavior_data_received": len(str(behavior_data)) > 0,
        "ml_service_used": ML_SERVICE_USED,
        "is_bot_detected": is_bot if ML_SERVICE_USED else None
    }
    try:
        preview = {
            "captcha_type": captcha_type,
            "next_captcha": next_captcha_value,
            "confidence_score": confidence_score,
            "ml_service_used": ML_SERVICE_USED,
            "is_bot_detected": is_bot if ML_SERVICE_USED else None,
        }
        print(f"📦 [/api/next-captcha] response: {json.dumps(preview, ensure_ascii=False)}")
    except Exception:
        pass
    return payload

<|MERGE_RESOLUTION|>--- conflicted
+++ resolved
@@ -256,12 +256,8 @@
         next_captcha_value = "handwritingcaptcha"
         captcha_type = "handwriting"
 
-<<<<<<< HEAD
     # captcha_type = "handwriting"
     # next_captcha_value = "handwritingcaptcha"
-=======
-    captcha_type = "handwriting"
-    next_captcha_value = "handwritingcaptcha"
 
     # 안전 기본값 초기화 (예외 상황 방지)
     captcha_token: Optional[str] = None
@@ -281,7 +277,6 @@
     if not captcha_token:
         captcha_token = f"fallback_token_{secrets.token_urlsafe(16)}"
         print("⚠️ 토큰 기본값(fallback) 사용")
->>>>>>> e8b647eb
     payload: Dict[str, Any] = {
         "message": "Behavior analysis completed",
         "status": "success",
