--- conflicted
+++ resolved
@@ -11,11 +11,7 @@
 # 종속성 먼저 복사
 COPY requirements.txt .
 
-<<<<<<< HEAD
-    # 시스템 패키지 설치 및 Python 종속성 설치를 한 번에 처리
-=======
 # 빌드 단계에서 종속성 설치
->>>>>>> a6e9d942
 RUN apt-get update \
     && apt-get install -y --no-install-recommends \
         gcc \
@@ -30,9 +26,6 @@
     && rm -rf /tmp/* \
     && rm -rf /var/tmp/*
 
-<<<<<<< HEAD
-# 애플리케이션 소스 복사 (최소한의 파일만)
-=======
 # 프로덕션 이미지
 FROM python:3.9-slim
 
@@ -46,7 +39,6 @@
 COPY --from=builder /usr/local/bin /usr/local/bin
 
 # 애플리케이션 소스 복사
->>>>>>> a6e9d942
 COPY main.py .
 COPY src/ ./src/
 
